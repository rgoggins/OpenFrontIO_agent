--- conflicted
+++ resolved
@@ -86,19 +86,7 @@
   >
     <!-- Main container with responsive padding -->
     <!-- Logo section remains the same -->
-<<<<<<< HEAD
-    <div
-      class="container mx-auto px-4 sm:px-6 lg:px-8 py-4 sm:py-6 lg:py-8 flex-grow"
-    >
-      <img
-        src="../../resources/images/OpenFrontLogo.svg"
-        alt="OpenFront.io"
-        class="pt-6 md:pt-12 h-auto w-3/4 md:w-1/2 lg:w-1/3 mx-auto transform sm:scale-125 md:scale-150 lg:scale-175"
-      />
-      <h3
-        class="font-sans text-center text-black pb-6 md:pb-12 text-sm sm:text-base lg:text-lg"
-=======
-    <div class="container mx-auto px-4 sm:px-6 lg:px-8 py-4 sm:py-6 lg:py-8">
+    <div class="container mx-auto px-4 sm:px-6 lg:px-8 py-4 sm:py-6 lg:py-8 flex-grow">
       <div class="flex justify-center">
         <img
           src="../../resources/images/OpenFrontLogo.png"
@@ -107,7 +95,6 @@
       </div>
       <div
         class="flex justify-center text-sm font-bold mt-[-10px] pb-6 md:pb-12"
->>>>>>> f3a9378a
       >
         v0.15.0
       </div>
